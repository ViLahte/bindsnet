--- conflicted
+++ resolved
@@ -1,16 +1,13 @@
 import torch
 
-<<<<<<< HEAD
-from bindsnet.network.nodes import Input, McCullochPitts, IFNodes, LIFNodes, AdaptiveLIFNodes, SRM0Nodes
-=======
 from bindsnet.network.nodes import (
     Input,
     McCullochPitts,
     IFNodes,
     LIFNodes,
     AdaptiveLIFNodes,
+    SRM0Nodes,
 )
->>>>>>> e59706a2
 
 
 class TestNodes:
@@ -37,12 +34,7 @@
                 assert (layer.x == torch.zeros(n)).all()
                 assert (layer.x == torch.zeros(n)).all()
 
-<<<<<<< HEAD
-                if nodes in [LIFNodes,
-                             AdaptiveLIFNodes, SRM0Nodes]:
-=======
-                if nodes in [LIFNodes, AdaptiveLIFNodes]:
->>>>>>> e59706a2
+                if nodes in [LIFNodes, AdaptiveLIFNodes, SRM0Nodes]:
                     assert (layer.v == layer.rest * torch.ones(n)).all()
 
         for nodes in [LIFNodes, AdaptiveLIFNodes]:
